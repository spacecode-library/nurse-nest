--- conflicted
+++ resolved
@@ -1,23 +1,4 @@
 import React, { useState, useEffect } from 'react';
-<<<<<<< HEAD
-import { useNavigate } from 'react-router-dom';
-import { Button } from '@/components/ui/button';
-import { Input } from '@/components/ui/input';
-import { Label } from '@/components/ui/label';
-import { RadioGroup, RadioGroupItem } from '@/components/ui/radio-group';
-import { 
-  AlertCircle, 
-  LockKeyhole, 
-  Shield, 
-  Mail, 
-  Eye, 
-  EyeOff,
-  Stethoscope,
-  Building2,
-  ArrowRight,
-  Sparkles,
-  CheckCircle
-=======
 import { useNavigate, Link, useSearchParams } from 'react-router-dom';
 import { Button } from '@/components/ui/button';
 import { Input } from '@/components/ui/input';
@@ -36,34 +17,20 @@
   Clock,
   Stethoscope,
   HeartHandshake
->>>>>>> fe072a5c
 } from 'lucide-react';
 import { toast } from '@/hooks/use-toast';
 import { signIn, signUp, getCurrentUser } from '@/supabase/auth/authService';
 import { supabase } from '@/integrations/supabase/client';
-<<<<<<< HEAD
-import Navbar from '@/components/Navbar';
-
-export default function Auth() {
- const [email, setEmail] = useState('');
-=======
 import ClickwrapAgreement from '@/components/ui/ClickwrapAgreement';
 
 export default function Auth() {
   // Form state
   const [isLogin, setIsLogin] = useState(true);
   const [email, setEmail] = useState('');
->>>>>>> fe072a5c
   const [password, setPassword] = useState('');
   const [firstName, setFirstName] = useState('');
   const [lastName, setLastName] = useState('');
   const [userType, setUserType] = useState<'nurse' | 'client' | 'admin'>('client');
-<<<<<<< HEAD
-  const [loading, setLoading] = useState(false);
-  const [isLogin, setIsLogin] = useState(true);
-  const [error, setError] = useState<string | null>(null);
-  const [showPassword, setShowPassword] = useState(false);
-=======
   
   // UI state
   const [loading, setLoading] = useState(false);
@@ -74,28 +41,21 @@
   const [registrationSuccess, setRegistrationSuccess] = useState(false);
   const [registeredUserType, setRegisteredUserType] = useState<string>('');
   
->>>>>>> fe072a5c
   const navigate = useNavigate();
   const [searchParams] = useSearchParams();
   
   // Check if user is already authenticated or if this is email verification
   useEffect(() => {
-<<<<<<< HEAD
-    // Redirect to the new sign-in page
-    navigate('/sign-in', { replace: true });
-  }, [navigate]);
-  
-=======
     const checkSession = async () => {
       // Check for email verification parameters
       const emailConfirmed = searchParams.get('email_confirmed');
       const accessToken = searchParams.get('access_token');
       
-      if (emailConfirmed === 'true' || accessToken) {
-        // This is an email verification redirect - let DashboardRouter handle it
-        navigate('/dashboard', { replace: true });
-        return;
-      }
+      // if (emailConfirmed === 'true' || accessToken) {
+      //   // This is an email verification redirect - let DashboardRouter handle it
+      //   navigate('/dashboard', { replace: true });
+      //   return;
+      // }
 
       // Check for existing session
       try {
@@ -137,7 +97,6 @@
   };
 
   // Handle form submission
->>>>>>> fe072a5c
   const handleSubmit = async (e: React.FormEvent) => {
     e.preventDefault();
     setLoading(true);
@@ -208,7 +167,12 @@
             variant: "destructive"
           });
         } else if (data?.user) {
-          // Don't try to update user metadata here - it's already handled in signUp function
+           if (userType === 'nurse') {
+            await supabase
+              .from('user_metadata')
+              .update({ account_status: 'pending' })
+              .eq('user_id', data.user.id);
+          }
           
           // Show success state instead of immediate redirect
           setRegistrationSuccess(true);
