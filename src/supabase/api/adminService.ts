// src/supabase/api/adminService.ts
import { adminAuthClient } from '@/integrations/supabase/admin';
import { supabase } from '@/integrations/supabase/client';
import { PostgrestError } from '@supabase/supabase-js';
import axios from 'axios';

const servicekey = import.meta.env.VITE_SUPABASE_SERVICE_KEY;
<<<<<<< HEAD

=======
>>>>>>> 1a467a4b
/**
 * Admin profile interface
 */
export interface AdminProfile {
  id?: string;
  user_id: string;
  first_name: string;
  last_name: string;
  email: string;
  phone_number?: string;
  role: string;
  permissions: string[];
  created_at?: string;
  updated_at?: string;
}

/**
 * Admin user interface for user management
 */
export interface AdminUser {
  user_id: string;
  user_type: 'nurse' | 'client' | 'admin';
<<<<<<< HEAD
  account_status: 'active' | 'suspended' | 'deactivated' | 'dormant' | 'pending';
=======
  account_status: 'active' | 'suspended' | 'deactivated' | 'dormant';
>>>>>>> 1a467a4b
  email?: string;
  created_at?: string;
  last_login?: string;
  profile_data?: {
<<<<<<< HEAD
    care_recipients?: any;
    relationship_to_recipient?: any;
=======
    care_recipients: any;
    relationship_to_recipient: any;
    relationship_to_recipient: ReactNode;
    care_recipients: any;
    care_recipients: boolean;
    care_recipients: any;
>>>>>>> 1a467a4b
    id?: string;
    first_name?: string;
    last_name?: string;
    phone_number?: string;
    onboarding_completed?: boolean;
    onboarding_completion_percentage?: number;
    client_type?: string;
    role?: string;
    specializations?: string[];
    years_experience?: number;
    license_info?: {
      license_type?: string;
      license_number?: string;
      issuing_state?: string;
      expiration_date?: string;
      verification_status?: string;
    };
    care_needs?: any;
    care_location?: any;
  };
}

/**
 * Dashboard statistics interface
 */
export interface DashboardStats {
  pending_nurse_profiles: number;
  pending_client_profiles: number;
  new_applications: number;
  pending_timecards: number;
  open_jobs: number;
  pending_verifications: number;
}

/**
 * Task interface for admin queue
 */
export interface AdminTask {
  id: string;
  type: 'profile_review' | 'verification' | 'dispute' | 'application_review';
  title: string;
  description: string;
  priority: 'low' | 'medium' | 'high' | 'urgent';
  status: 'pending' | 'in_progress' | 'completed';
  assigned_to?: string;
  due_date?: string;
  related_id: string; // ID of the related entity (nurse, client, application, etc.)
  created_at?: string;
  updated_at?: string;
}

/**
<<<<<<< HEAD
 * Get all users with their metadata and profile data
 */
export async function getAllUsers(
  userType: 'nurse' | 'client' | 'admin',
  limit: number = 20,
  offset: number = 0,
  searchTerm?: string
) {
  try {
    // First get the auth users to get email and other auth data
    const { data: authUsers, error: authError } = await adminAuthClient.listUsers({
      page: Math.floor(offset / limit) + 1,
      perPage: limit
    });

    if (authError) throw authError;

    if (!authUsers?.users || authUsers.users.length === 0) {
      return { data: [], count: 0, error: null };
    }

    // Get user metadata for each user
    const userIds = authUsers.users.map(user => user.id);
    const { data: userMetadata, error: metadataError } = await supabase
      .from('user_metadata')
      .select('*')
      .in('user_id', userIds);

    if (metadataError) throw metadataError;

    // Create a map of user metadata
    const metadataMap = (userMetadata || []).reduce((acc, meta) => {
      acc[meta.user_id] = meta;
      return acc;
    }, {} as Record<string, any>);

    // Get detailed profile information for each user
    const enrichedUsers = await Promise.all(
      authUsers.users.map(async (authUser) => {
        const metadata = metadataMap[authUser.id];
        if (!metadata) return null;

        // Filter by user type if specified
        if (userType && metadata.user_type !== userType) return null;

        let profileData: any = {
          id: authUser.id,
          first_name: metadata.first_name || '',
          last_name: metadata.last_name || '',
          phone_number: metadata.phone_number || '',
          onboarding_completed: metadata.onboarding_completed || false,
          onboarding_completion_percentage: 0
        };

        if (metadata.user_type === 'nurse') {
          // Get nurse profile
          const { data: nurseProfile } = await supabase
            .from('nurse_profiles')
            .select('*')
            .eq('user_id', authUser.id)
            .single();

          if (nurseProfile) {
            // Use profile data as fallback if metadata doesn't have names
            profileData = { 
              ...profileData, 
              ...nurseProfile,
              // Prioritize metadata first_name/last_name (synchronized data), fallback to profile data
              first_name: metadata.first_name || nurseProfile.first_name || '',
              last_name: metadata.last_name || nurseProfile.last_name || '',
              phone_number: metadata.phone_number || nurseProfile.phone_number || ''
            };

            // Get license information
            const { data: licenseInfo } = await supabase
              .from('nurse_licenses')
              .select('*')
              .eq('nurse_id', nurseProfile.id)
              .single();

            if (licenseInfo) {
              profileData.license_info = licenseInfo;
            }

            // Get qualifications for specializations
            const { data: qualifications } = await supabase
              .from('nurse_qualifications')
              .select('specializations, years_experience')
              .eq('nurse_id', nurseProfile.id)
              .single();

            if (qualifications) {
              profileData.specializations = qualifications.specializations;
              profileData.years_experience = qualifications.years_experience;
            }
          }
        } else if (metadata.user_type === 'client') {
          // Get client profile
          const { data: clientProfile } = await supabase
            .from('client_profiles')
            .select('*')
            .eq('user_id', authUser.id)
            .single();

          if (clientProfile) {
            // Use profile data as fallback if metadata doesn't have names
            profileData = { 
              ...profileData, 
              ...clientProfile,
              // Prioritize metadata first_name/last_name (synchronized data), fallback to profile data
              first_name: metadata.first_name || clientProfile.first_name || '',
              last_name: metadata.last_name || clientProfile.last_name || '',
              phone_number: metadata.phone_number || clientProfile.phone_number || ''
            };

            // Get care needs
            const { data: careNeeds } = await supabase
              .from('care_needs')
              .select('*')
              .eq('client_id', clientProfile.id)
              .single();

            if (careNeeds) {
              profileData.care_needs = careNeeds;
            }

            // Get care location
            const { data: careLocation } = await supabase
              .from('care_locations')
              .select('*')
              .eq('client_id', clientProfile.id)
              .single();

            if (careLocation) {
              profileData.care_location = careLocation;
            }

            // Get care recipients
            const { data: careRecipients } = await supabase
              .from('care_recipients')
              .select('*')
              .eq('client_id', clientProfile.id);

            if (careRecipients) {
              profileData.care_recipients = careRecipients;
            }
          }
        } else if (metadata.user_type === 'admin') {
          // Get admin profile
          try {
            const { data: adminProfile } = await supabase
              .from('admin_profiles' as any)
              .select('*')
              .eq('user_id', authUser.id)
              .single();

            if (adminProfile) {
              profileData = { 
                ...profileData, 
                ...adminProfile,
                // Prioritize metadata first_name/last_name, fallback to profile data
                first_name: metadata.first_name || adminProfile.first_name || '',
                last_name: metadata.last_name || adminProfile.last_name || ''
              };
            }
          } catch (error) {
            // Admin profile might not exist, use auth data and metadata
            profileData.first_name = metadata.first_name || authUser.user_metadata?.first_name || '';
            profileData.last_name = metadata.last_name || authUser.user_metadata?.last_name || '';
          }
        }

        // Apply search filter
        if (searchTerm) {
          const searchLower = searchTerm.toLowerCase();
          const fullName = `${profileData.first_name} ${profileData.last_name}`.toLowerCase();
          const email = authUser.email?.toLowerCase() || '';
          const phone = profileData.phone_number?.toLowerCase() || '';
          
          if (!fullName.includes(searchLower) && 
              !email.includes(searchLower) && 
              !phone.includes(searchLower)) {
            return null;
          }
        }

        return {
          user_id: authUser.id,
          email: authUser.email,
          user_type: metadata.user_type,
          account_status: metadata.account_status,
          created_at: authUser.created_at,
          last_login: authUser.last_sign_in_at,
          profile_data: profileData
        } as AdminUser;
      })
    );

    // Filter out null results and return
    const validUsers = enrichedUsers.filter(user => user !== null) as AdminUser[];
    
    return { 
      data: validUsers, 
      count: validUsers.length, 
      error: null 
    };
  } catch (error) {
    console.error('Error getting all users:', error);
    return { data: null, count: null, error: error as PostgrestError };
  }
}

/**
 * Get detailed user information by ID
 */
export async function getUserDetails(userId: string) {
  try {
    // Get auth user
    const { data: authUser, error: authError } = await supabase.auth.admin.getUserById(userId);
    if (authError) throw authError;

    // Get user metadata
    const { data: metadata, error: metadataError } = await supabase
      .from('user_metadata')
      .select('*')
      .eq('user_id', userId)
      .single();

    if (metadataError) throw metadataError;

    let detailedProfile: any = {};

    if (metadata.user_type === 'nurse') {
      // Get comprehensive nurse data
      const { data: nurseProfile } = await supabase
        .from('nurse_profiles')
        .select('*')
        .eq('user_id', userId)
        .single();

      if (nurseProfile) {
        detailedProfile.profile = {
          ...nurseProfile,
          // Use metadata names if available (synchronized data)
          first_name: metadata.first_name || nurseProfile.first_name,
          last_name: metadata.last_name || nurseProfile.last_name,
          phone_number: metadata.phone_number || nurseProfile.phone_number
        };

        // Get all licenses
        const { data: licenses } = await supabase
          .from('nurse_licenses')
          .select('*')
          .eq('nurse_id', nurseProfile.id);

        // Get all certifications
        const { data: certifications } = await supabase
          .from('nurse_certifications')
          .select('*')
          .eq('nurse_id', nurseProfile.id);

        // Get qualifications
        const { data: qualifications } = await supabase
          .from('nurse_qualifications')
          .select('*')
          .eq('nurse_id', nurseProfile.id)
          .single();

        // Get preferences
        const { data: preferences } = await supabase
          .from('nurse_preferences')
          .select('*')
          .eq('nurse_id', nurseProfile.id)
          .single();

        // Get application history
        const { data: applications } = await supabase
          .from('applications')
          .select(`
            *,
            job_postings (
              job_code,
              care_type,
              status
            )
          `)
          .eq('nurse_id', nurseProfile.id);

        detailedProfile.licenses = licenses || [];
        detailedProfile.certifications = certifications || [];
        detailedProfile.qualifications = qualifications;
        detailedProfile.preferences = preferences;
        detailedProfile.applications = applications || [];
      }
    } else if (metadata.user_type === 'client') {
      // Get comprehensive client data
      const { data: clientProfile } = await supabase
        .from('client_profiles')
        .select('*')
        .eq('user_id', userId)
        .single();

      if (clientProfile) {
        detailedProfile.profile = {
          ...clientProfile,
          // Use metadata names if available (synchronized data)
          first_name: metadata.first_name || clientProfile.first_name,
          last_name: metadata.last_name || clientProfile.last_name,
          phone_number: metadata.phone_number || clientProfile.phone_number
        };

        // Get care recipients
        const { data: careRecipients } = await supabase
          .from('care_recipients')
          .select('*')
          .eq('client_id', clientProfile.id);

        // Get care needs
        const { data: careNeeds } = await supabase
          .from('care_needs')
          .select('*')
          .eq('client_id', clientProfile.id)
          .single();

        // Get care locations
        const { data: careLocations } = await supabase
          .from('care_locations')
          .select('*')
          .eq('client_id', clientProfile.id);

        // Get job postings
        const { data: jobPostings } = await supabase
          .from('job_postings')
          .select(`
            *,
            applications (
              id,
              status,
              nurse_profiles (
                first_name,
                last_name
              )
            )
          `)
          .eq('client_id', clientProfile.id);

        detailedProfile.careRecipients = careRecipients || [];
        detailedProfile.careNeeds = careNeeds;
        detailedProfile.careLocations = careLocations || [];
        detailedProfile.jobPostings = jobPostings || [];
      }
    }

    return {
      data: {
        authUser: authUser.user,
        metadata,
        ...detailedProfile
      },
      error: null
    };
  } catch (error) {
    console.error('Error getting user details:', error);
    return { data: null, error: error as PostgrestError };
  }
}

/**
 * Update user account status
 */
export async function updateUserAccountStatus(userId: string, status: 'active' | 'suspended' | 'deactivated' | 'dormant' | 'pending') {
  try {
    const { data, error } = await supabase
      .from('user_metadata')
      .update({ 
        account_status: status,
        updated_at: new Date().toISOString()
      })
      .eq('user_id', userId)
      .select()
      .single();

    if (error) throw error;
    return { data, error: null };
  } catch (error) {
    console.error('Error updating user account status:', error);
    return { data: null, error: error as PostgrestError };
  }
}

/**
 * Get pending license verifications
 */
export async function getPendingLicenseVerifications(
  limit: number = 20,
  offset: number = 0
) {
  try {
    const { data: licenses, error: licenseError, count } = await supabase
      .from('nurse_licenses')
      .select('*', { count: 'exact' })
      .eq('verification_status', 'pending')
      .range(offset, offset + limit - 1)
      .order('created_at', { ascending: true });

    if (licenseError) throw licenseError;

    if (!licenses || licenses.length === 0) {
      return { data: [], count: 0, error: null };
    }

    // Get nurse profile data for each license
    const enrichedLicenses = await Promise.all(
      licenses.map(async (license) => {
        const { data: nurseProfile } = await supabase
          .from('nurse_profiles')
          .select('id, first_name, last_name, phone_number')
          .eq('id', license.nurse_id)
          .single();

        return {
          ...license,
          nurse_profiles: nurseProfile
        };
      })
    );

    return { data: enrichedLicenses, count, error: null };
  } catch (error) {
    console.error('Error getting pending license verifications:', error);
    return { data: null, count: null, error: error as PostgrestError };
  }
}

/**
 * Update license verification status
 */
export async function updateLicenseVerificationStatus(
  licenseId: string, 
  status: 'verified' | 'failed',
  notes?: string
) {
  try {
    const { data, error } = await supabase
      .from('nurse_licenses')
      .update({
        verification_status: status,
        updated_at: new Date().toISOString()
      })
      .eq('id', licenseId)
      .select()
      .single();

    if (error) throw error;
    return { data, error: null };
  } catch (error) {
    console.error('Error updating license verification status:', error);
    return { data: null, error: error as PostgrestError };
  }
}

/**
 * Get job postings for admin review
 */
export async function getJobPostingsForReview(
  status?: 'open' | 'filled' | 'expired',
  limit: number = 20,
  offset: number = 0
) {
  try {
    let query = supabase
      .from('job_postings')
      .select(`
        *,
        client_profiles (
          first_name,
          last_name,
          client_type
        ),
        applications (
          id,
          status,
          nurse_profiles (
            first_name,
            last_name
          )
        )
      `)
      .range(offset, offset + limit - 1)
      .order('created_at', { ascending: false });

    if (status) {
      query = query.eq('status', status);
    }

    const { data, error, count } = await query;

    if (error) throw error;
    return { data: data || [], count, error: null };
  } catch (error) {
    console.error('Error getting job postings for review:', error);
    return { data: null, count: null, error: error as PostgrestError };
  }
}

/**
 * Get dashboard statistics
 */
export async function getDashboardStats(): Promise<{ data: DashboardStats | null; error: PostgrestError | null }> {
  try {
    const [
      pendingNurses,
      pendingClients,
      newApplications,
      pendingTimecards,
      openJobs,
      pendingVerifications
    ] = await Promise.all([
      // Pending nurse profiles (onboarding completed but status pending)
      supabase
        .from('user_metadata')
        .select('*', { count: 'exact', head: true })
        .eq('user_type', 'nurse')
        .eq('account_status', 'pending')
        .eq('onboarding_completed', true),
      
      // Pending client profiles (shouldn't be many as clients auto-approve)
      supabase
        .from('user_metadata')
        .select('*', { count: 'exact', head: true })
        .eq('user_type', 'client')
        .eq('account_status', 'pending'),
      
      // New applications in the last 7 days
      supabase
        .from('applications')
        .select('*', { count: 'exact', head: true })
        .gte('created_at', new Date(Date.now() - 7 * 24 * 60 * 60 * 1000).toISOString()),
      
      // Pending timecards
      supabase
        .from('timecards')
        .select('*', { count: 'exact', head: true })
        .eq('status', 'Submitted'),
      
      // Open job postings
      supabase
        .from('job_postings')
        .select('*', { count: 'exact', head: true })
        .eq('status', 'open'),
      
      // Pending license verifications
      supabase
        .from('nurse_licenses')
        .select('*', { count: 'exact', head: true })
        .eq('verification_status', 'pending')
    ]);

    const stats: DashboardStats = {
      pending_nurse_profiles: pendingNurses.count || 0,
      pending_client_profiles: pendingClients.count || 0,
      new_applications: newApplications.count || 0,
      pending_timecards: pendingTimecards.count || 0,
      open_jobs: openJobs.count || 0,
      pending_verifications: pendingVerifications.count || 0
    };

    return { data: stats, error: null };
  } catch (error) {
    console.error('Error getting dashboard stats:', error);
    return { data: null, error: error as PostgrestError };
  }
}

/**
 * Check if current user is admin
 */
export async function checkAdminStatus() {
  try {
    const { data: { user }, error } = await supabase.auth.getUser();
    
    if (error || !user) {
      return { isAdmin: false, error: 'No authenticated user' };
    }

    const { data: metadata, error: metadataError } = await supabase
      .from('user_metadata')
      .select('user_type, account_status')
      .eq('user_id', user.id)
      .single();

    if (metadataError || !metadata) {
      return { isAdmin: false, error: 'User metadata not found' };
    }

    const isAdmin = metadata.user_type === 'admin' && metadata.account_status === 'active';
    
    return { isAdmin, error: null };
  } catch (error: any) {
    console.error('Error checking admin status:', error);
    return { isAdmin: false, error: error.message };
  }
}

/**
 * Create admin task
 */
export async function createAdminTask(task: Omit<AdminTask, 'id' | 'created_at' | 'updated_at'>) {
  try {
    const { data, error } = await supabase
      .from('admin_tasks')
      .insert(task)
=======
 * Create admin profile using raw SQL
 */
export async function createAdminProfile(profileData: Omit<AdminProfile, 'id' | 'created_at' | 'updated_at'>) {
  try {
    const { data, error } = await supabase.rpc('create_admin_profile', {
      p_user_id: profileData.user_id,
      p_first_name: profileData.first_name,
      p_last_name: profileData.last_name,
      p_email: profileData.email,
      p_phone_number: profileData.phone_number || null,
      p_role: profileData.role,
      p_permissions: profileData.permissions
    });

    if (error) throw error;
    return { data, error: null };
  } catch (error) {
    console.error('Error creating admin profile:', error);
    
    // Fallback to direct SQL query
    try {
      const { data, error: sqlError } = await supabase
        .from('admin_profiles' as any)
        .insert(profileData)
        .select()
        .single();

      if (sqlError) throw sqlError;
      return { data, error: null };
    } catch (fallbackError) {
      return { data: null, error: fallbackError as PostgrestError };
    }
  }
}

/**
 * Get admin profile by user ID using raw SQL
 */
export async function getAdminProfileByUserId(userId: string) {
  try {
    const { data, error } = await supabase
      .from('admin_profiles' as any)
      .select('*')
      .eq('user_id', userId)
      .single();

    if (error) throw error;
    return { data, error: null };
  } catch (error) {
    console.error('Error getting admin profile:', error);
    return { data: null, error: error as PostgrestError };
  }
}

/**
 * Get dashboard statistics using individual queries
 */
export async function getDashboardStats(): Promise<{ data: DashboardStats | null; error: PostgrestError | null }> {
  try {
    // Get pending nurse profiles
    const { count: pendingNurses, error: nurseError } = await supabase
      .from('nurse_profiles')
      .select('*', { count: 'exact', head: true })
      .eq('onboarding_completed', false);

    if (nurseError) throw nurseError;

    // Get pending client profiles
    const { count: pendingClients, error: clientError } = await supabase
      .from('client_profiles')
      .select('*', { count: 'exact', head: true })
      .eq('onboarding_completed', false);

    if (clientError) throw clientError;

    // Get new applications
    const { count: newApplications, error: appError } = await supabase
      .from('applications')
      .select('*', { count: 'exact', head: true })
      .eq('status', 'new');

    if (appError) throw appError;

    // Get pending timecards
    const { count: pendingTimecards, error: timecardError } = await supabase
      .from('timecards')
      .select('*', { count: 'exact', head: true })
      .eq('status', 'Submitted');

    if (timecardError) throw timecardError;

    // Get open jobs
    const { count: openJobs, error: jobError } = await supabase
      .from('job_postings')
      .select('*', { count: 'exact', head: true })
      .eq('status', 'open');

    if (jobError) throw jobError;

    // Get pending verifications
    const { count: pendingVerifications, error: verificationError } = await supabase
      .from('nurse_licenses')
      .select('*', { count: 'exact', head: true })
      .eq('verification_status', 'pending');

    if (verificationError) throw verificationError;

    const stats: DashboardStats = {
      pending_nurse_profiles: pendingNurses || 0,
      pending_client_profiles: pendingClients || 0,
      new_applications: newApplications || 0,
      pending_timecards: pendingTimecards || 0,
      open_jobs: openJobs || 0,
      pending_verifications: pendingVerifications || 0
    };

    return { data: stats, error: null };
  } catch (error) {
    console.error('Error getting dashboard stats:', error);
    return { data: null, error: error as PostgrestError };
  }
}

/**
 * Get all users with pagination and filtering - Enhanced version
 */
export async function getAllUsers(
  userType?: 'nurse' | 'client' | 'admin',
  limit: number = 20,
  offset: number = 0,
  searchTerm?: string
) {
  try {
    // First get the auth users to get email and other auth data
    const { data: authUsers, error: authError } = await adminAuthClient.listUsers({
      page: Math.floor(offset / limit) + 1,
      perPage: limit
    });

    if (authError) throw authError;

    if (!authUsers?.users || authUsers.users.length === 0) {
      return { data: [], count: 0, error: null };
    }

    // Get user metadata for each user
    const userIds = authUsers.users.map(user => user.id);
    const { data: userMetadata, error: metadataError } = await supabase
      .from('user_metadata')
      .select('*')
      .in('user_id', userIds);

    if (metadataError) throw metadataError;

    // Create a map of user metadata
    const metadataMap = (userMetadata || []).reduce((acc, meta) => {
      acc[meta.user_id] = meta;
      return acc;
    }, {} as Record<string, any>);

    // Get detailed profile information for each user
    const enrichedUsers = await Promise.all(
      authUsers.users.map(async (authUser) => {
        const metadata = metadataMap[authUser.id];
        if (!metadata) return null;

        // Filter by user type if specified
        if (userType && metadata.user_type !== userType) return null;

        let profileData: any = {
          id: authUser.id,
          first_name: '',
          last_name: '',
          phone_number: '',
          onboarding_completed: false,
          onboarding_completion_percentage: 0
        };

        if (metadata.user_type === 'nurse') {
          // Get nurse profile
          const { data: nurseProfile } = await supabase
            .from('nurse_profiles')
            .select('*')
            .eq('user_id', authUser.id)
            .single();

          if (nurseProfile) {
            profileData = { ...profileData, ...nurseProfile };

            // Get license information
            const { data: licenseInfo } = await supabase
              .from('nurse_licenses')
              .select('*')
              .eq('nurse_id', nurseProfile.id)
              .single();

            if (licenseInfo) {
              profileData.license_info = licenseInfo;
            }

            // Get qualifications for specializations
            const { data: qualifications } = await supabase
              .from('nurse_qualifications')
              .select('specializations, years_experience')
              .eq('nurse_id', nurseProfile.id)
              .single();

            if (qualifications) {
              profileData.specializations = qualifications.specializations;
              profileData.years_experience = qualifications.years_experience;
            }
          }
        } else if (metadata.user_type === 'client') {
          // Get client profile
          const { data: clientProfile } = await supabase
            .from('client_profiles')
            .select('*')
            .eq('user_id', authUser.id)
            .single();

          if (clientProfile) {
            profileData = { ...profileData, ...clientProfile };

            // Get care needs
            const { data: careNeeds } = await supabase
              .from('care_needs')
              .select('*')
              .eq('client_id', clientProfile.id)
              .single();

            if (careNeeds) {
              profileData.care_needs = careNeeds;
            }

            // Get care location
            const { data: careLocation } = await supabase
              .from('care_locations')
              .select('*')
              .eq('client_id', clientProfile.id)
              .single();

            if (careLocation) {
              profileData.care_location = careLocation;
            }
          }
        } else if (metadata.user_type === 'admin') {
          // Get admin profile
          try {
            const { data: adminProfile } = await supabase
              .from('admin_profiles' as any)
              .select('*')
              .eq('user_id', authUser.id)
              .single();

            if (adminProfile) {
              profileData = { ...profileData, ...adminProfile };
            }
          } catch (error) {
            // Admin profile might not exist, use auth data
            profileData.first_name = authUser.user_metadata?.first_name || '';
            profileData.last_name = authUser.user_metadata?.last_name || '';
          }
        }

        // Apply search filter
        if (searchTerm) {
          const searchLower = searchTerm.toLowerCase();
          const fullName = `${profileData.first_name} ${profileData.last_name}`.toLowerCase();
          const email = authUser.email?.toLowerCase() || '';
          const phone = profileData.phone_number?.toLowerCase() || '';
          
          if (!fullName.includes(searchLower) && 
              !email.includes(searchLower) && 
              !phone.includes(searchLower)) {
            return null;
          }
        }

        return {
          user_id: authUser.id,
          email: authUser.email,
          user_type: metadata.user_type,
          account_status: metadata.account_status,
          created_at: authUser.created_at,
          last_login: authUser.last_sign_in_at,
          profile_data: profileData
        } as AdminUser;
      })
    );

    // Filter out null results and return
    const validUsers = enrichedUsers.filter(user => user !== null) as AdminUser[];
    
    return { 
      data: validUsers, 
      count: validUsers.length, 
      error: null 
    };
  } catch (error) {
    console.error('Error getting all users:', error);
    return { data: null, count: null, error: error as PostgrestError };
  }
}


/**
 * Get detailed user information by ID
 */
export async function getUserDetails(userId: string) {
  try {
    // Get auth user
    const { data: authUser, error: authError } = await supabase.auth.admin.getUserById(userId);
    if (authError) throw authError;

    // Get user metadata
    const { data: metadata, error: metadataError } = await supabase
      .from('user_metadata')
      .select('*')
      .eq('user_id', userId)
      .single();

    if (metadataError) throw metadataError;

    let detailedProfile: any = {};

    if (metadata.user_type === 'nurse') {
      // Get comprehensive nurse data
      const { data: nurseProfile } = await supabase
        .from('nurse_profiles')
        .select('*')
        .eq('user_id', userId)
        .single();

      if (nurseProfile) {
        detailedProfile.profile = nurseProfile;

        // Get all licenses
        const { data: licenses } = await supabase
          .from('nurse_licenses')
          .select('*')
          .eq('nurse_id', nurseProfile.id);

        // Get all certifications
        const { data: certifications } = await supabase
          .from('nurse_certifications')
          .select('*')
          .eq('nurse_id', nurseProfile.id);

        // Get qualifications
        const { data: qualifications } = await supabase
          .from('nurse_qualifications')
          .select('*')
          .eq('nurse_id', nurseProfile.id)
          .single();

        // Get preferences
        const { data: preferences } = await supabase
          .from('nurse_preferences')
          .select('*')
          .eq('nurse_id', nurseProfile.id)
          .single();

        // Get application history
        const { data: applications } = await supabase
          .from('applications')
          .select(`
            *,
            job_postings (
              job_code,
              care_type,
              status
            )
          `)
          .eq('nurse_id', nurseProfile.id);

        detailedProfile.licenses = licenses || [];
        detailedProfile.certifications = certifications || [];
        detailedProfile.qualifications = qualifications;
        detailedProfile.preferences = preferences;
        detailedProfile.applications = applications || [];
      }
    } else if (metadata.user_type === 'client') {
      // Get comprehensive client data
      const { data: clientProfile } = await supabase
        .from('client_profiles')
        .select('*')
        .eq('user_id', userId)
        .single();

      if (clientProfile) {
        detailedProfile.profile = clientProfile;

        // Get care recipients
        const { data: careRecipients } = await supabase
          .from('care_recipients')
          .select('*')
          .eq('client_id', clientProfile.id);

        // Get care needs
        const { data: careNeeds } = await supabase
          .from('care_needs')
          .select('*')
          .eq('client_id', clientProfile.id)
          .single();

        // Get care locations
        const { data: careLocations } = await supabase
          .from('care_locations')
          .select('*')
          .eq('client_id', clientProfile.id);

        // Get job postings
        const { data: jobPostings } = await supabase
          .from('job_postings')
          .select(`
            *,
            applications (
              id,
              status,
              nurse_profiles (
                first_name,
                last_name
              )
            )
          `)
          .eq('client_id', clientProfile.id);

        detailedProfile.careRecipients = careRecipients || [];
        detailedProfile.careNeeds = careNeeds;
        detailedProfile.careLocations = careLocations || [];
        detailedProfile.jobPostings = jobPostings || [];
      }
    }

    return {
      data: {
        authUser: authUser.user,
        metadata,
        ...detailedProfile
      },
      error: null
    };
  } catch (error) {
    console.error('Error getting user details:', error);
    return { data: null, error: error as PostgrestError };
  }
}

/**
 * Update user account status
 */
export async function updateUserAccountStatus(userId: string, status: 'active' | 'suspended' | 'deactivated' | 'dormant') {
  try {
    const { data, error } = await supabase
      .from('user_metadata')
      .update({ account_status: status })
      .eq('user_id', userId)
>>>>>>> 1a467a4b
      .select()
      .single();

    if (error) throw error;
    return { data, error: null };
  } catch (error) {
<<<<<<< HEAD
    console.error('Error creating admin task:', error);
=======
    console.error('Error updating user account status:', error);
>>>>>>> 1a467a4b
    return { data: null, error: error as PostgrestError };
  }
}

/**
<<<<<<< HEAD
 * Get admin tasks
 */
export async function getAdminTasks(
  status?: 'pending' | 'in_progress' | 'completed',
=======
 * Get pending license verifications
 */
export async function getPendingLicenseVerifications(
>>>>>>> 1a467a4b
  limit: number = 20,
  offset: number = 0
) {
  try {
<<<<<<< HEAD
    let query = supabase
      .from('admin_tasks')
      .select('*')
      .range(offset, offset + limit - 1)
      .order('created_at', { ascending: false });

    if (status) {
      query = query.eq('status', status);
    }

    const { data, error, count } = await query;

    if (error) throw error;
    return { data: data || [], count, error: null };
  } catch (error) {
    console.error('Error getting admin tasks:', error);
=======
    const { data: licenses, error: licenseError, count } = await supabase
      .from('nurse_licenses')
      .select('*', { count: 'exact' })
      .eq('verification_status', 'pending')
      .range(offset, offset + limit - 1)
      .order('created_at', { ascending: true });

    if (licenseError) throw licenseError;

    if (!licenses || licenses.length === 0) {
      return { data: [], count: 0, error: null };
    }

    // Get nurse profile data for each license
    const enrichedLicenses = await Promise.all(
      licenses.map(async (license) => {
        const { data: nurseProfile } = await supabase
          .from('nurse_profiles')
          .select('id, first_name, last_name, phone_number')
          .eq('id', license.nurse_id)
          .single();

        return {
          ...license,
          nurse_profiles: nurseProfile
        };
      })
    );

    return { data: enrichedLicenses, count, error: null };
  } catch (error) {
    console.error('Error getting pending license verifications:', error);
>>>>>>> 1a467a4b
    return { data: null, count: null, error: error as PostgrestError };
  }
}

/**
<<<<<<< HEAD
 * Update admin task
 */
export async function updateAdminTask(
  taskId: string, 
  updates: Partial<AdminTask>
) {
  try {
    const { data, error } = await supabase
      .from('admin_tasks')
      .update({
        ...updates,
        updated_at: new Date().toISOString()
      })
      .eq('id', taskId)
=======
 * Update license verification status
 */
export async function updateLicenseVerificationStatus(
  licenseId: string, 
  status: 'verified' | 'failed',
  notes?: string
) {
  try {
    const { data, error } = await supabase
      .from('nurse_licenses')
      .update({
        verification_status: status,
        updated_at: new Date().toISOString()
      })
      .eq('id', licenseId)
>>>>>>> 1a467a4b
      .select()
      .single();

    if (error) throw error;
    return { data, error: null };
  } catch (error) {
<<<<<<< HEAD
    console.error('Error updating admin task:', error);
=======
    console.error('Error updating license verification status:', error);
    return { data: null, error: error as PostgrestError };
  }
}

/**
 * Get job postings for admin review
 */
export async function getJobPostingsForReview(
  status?: 'open' | 'filled' | 'expired',
  limit: number = 20,
  offset: number = 0
) {
  try {
    let query = supabase
      .from('job_postings')
      .select('*', { count: 'exact' });

    if (status) {
      query = query.eq('status', status);
    }

    const { data: jobs, error: jobError, count } = await query
      .range(offset, offset + limit - 1)
      .order('created_at', { ascending: false });

    if (jobError) throw jobError;

    if (!jobs || jobs.length === 0) {
      return { data: [], count: 0, error: null };
    }

    // Get client profile and applications for each job
    const enrichedJobs = await Promise.all(
      jobs.map(async (job) => {
        const { data: clientProfile } = await supabase
          .from('client_profiles')
          .select('id, first_name, last_name, client_type')
          .eq('id', job.client_id)
          .single();

        const { data: applications } = await supabase
          .from('applications')
          .select('id, status, created_at')
          .eq('job_id', job.id);

        return {
          ...job,
          client_profiles: clientProfile,
          applications: applications || []
        };
      })
    );

    return { data: enrichedJobs, count, error: null };
  } catch (error) {
    console.error('Error getting job postings for review:', error);
    return { data: null, count: null, error: error as PostgrestError };
  }
}

/**
 * Get timecards for admin review/dispute resolution
 */
export async function getTimecardsForAdmin(
  status?: 'Submitted' | 'Approved' | 'Rejected' | 'Paid',
  limit: number = 20,
  offset: number = 0
) {
  try {
    let query = supabase
      .from('timecards')
      .select('*', { count: 'exact' });

    if (status) {
      query = query.eq('status', status);
    }

    const { data: timecards, error: timecardError, count } = await query
      .range(offset, offset + limit - 1)
      .order('created_at', { ascending: false });

    if (timecardError) throw timecardError;

    if (!timecards || timecards.length === 0) {
      return { data: [], count: 0, error: null };
    }

    // Get nurse and client profiles for each timecard
    const enrichedTimecards = await Promise.all(
      timecards.map(async (timecard) => {
        const { data: nurseProfile } = await supabase
          .from('nurse_profiles')
          .select('id, first_name, last_name')
          .eq('id', timecard.nurse_id)
          .single();

        const { data: clientProfile } = await supabase
          .from('client_profiles')
          .select('id, first_name, last_name')
          .eq('id', timecard.client_id)
          .single();

        return {
          ...timecard,
          nurse_profiles: nurseProfile,
          client_profiles: clientProfile
        };
      })
    );

    return { data: enrichedTimecards, count, error: null };
  } catch (error) {
    console.error('Error getting timecards for admin:', error);
    return { data: null, count: null, error: error as PostgrestError };
  }
}

/**
 * Check if user is admin
 */
export async function checkAdminStatus(userId: string) {
  try {
    const { data, error } = await supabase
      .from('user_metadata')
      .select('user_type')
      .eq('user_id', userId)
      .eq('user_type', 'admin')
      .single();

    if (error && error.code !== 'PGRST116') throw error; // PGRST116 is "not found"
    return { isAdmin: !!data, error: null };
  } catch (error) {
    console.error('Error checking admin status:', error);
    return { isAdmin: false, error: error as PostgrestError };
  }
}

/**
 * Get system metrics for admin dashboard
 */
export async function getSystemMetrics() {
  try {
    // Get user registrations by month
    const { data: registrationData, error: regError } = await supabase
      .from('nurse_profiles')
      .select('created_at');

    if (regError) throw regError;

    // Get applications by status
    const { data: applicationData, error: appError } = await supabase
      .from('applications')
      .select('status, created_at');

    if (appError) throw appError;

    // Get timecard statistics
    const { data: timecardData, error: timeError } = await supabase
      .from('timecards')
      .select('status, total_hours, created_at');

    if (timeError) throw timeError;

    // Process data for charts/metrics
    const metrics = {
      userRegistrations: registrationData?.length || 0,
      applicationStats: applicationData || [],
      timecardStats: timecardData || [],
      totalHours: timecardData?.reduce((sum, tc) => sum + tc.total_hours, 0) || 0
    };

    return { data: metrics, error: null };
  } catch (error) {
    console.error('Error getting system metrics:', error);
>>>>>>> 1a467a4b
    return { data: null, error: error as PostgrestError };
  }
}<|MERGE_RESOLUTION|>--- conflicted
+++ resolved
@@ -5,10 +5,6 @@
 import axios from 'axios';
 
 const servicekey = import.meta.env.VITE_SUPABASE_SERVICE_KEY;
-<<<<<<< HEAD
-
-=======
->>>>>>> 1a467a4b
 /**
  * Admin profile interface
  */
@@ -31,26 +27,13 @@
 export interface AdminUser {
   user_id: string;
   user_type: 'nurse' | 'client' | 'admin';
-<<<<<<< HEAD
   account_status: 'active' | 'suspended' | 'deactivated' | 'dormant' | 'pending';
-=======
-  account_status: 'active' | 'suspended' | 'deactivated' | 'dormant';
->>>>>>> 1a467a4b
   email?: string;
   created_at?: string;
   last_login?: string;
   profile_data?: {
-<<<<<<< HEAD
     care_recipients?: any;
     relationship_to_recipient?: any;
-=======
-    care_recipients: any;
-    relationship_to_recipient: any;
-    relationship_to_recipient: ReactNode;
-    care_recipients: any;
-    care_recipients: boolean;
-    care_recipients: any;
->>>>>>> 1a467a4b
     id?: string;
     first_name?: string;
     last_name?: string;
@@ -103,7 +86,6 @@
 }
 
 /**
-<<<<<<< HEAD
  * Get all users with their metadata and profile data
  */
 export async function getAllUsers(
@@ -706,778 +688,4 @@
     console.error('Error checking admin status:', error);
     return { isAdmin: false, error: error.message };
   }
-}
-
-/**
- * Create admin task
- */
-export async function createAdminTask(task: Omit<AdminTask, 'id' | 'created_at' | 'updated_at'>) {
-  try {
-    const { data, error } = await supabase
-      .from('admin_tasks')
-      .insert(task)
-=======
- * Create admin profile using raw SQL
- */
-export async function createAdminProfile(profileData: Omit<AdminProfile, 'id' | 'created_at' | 'updated_at'>) {
-  try {
-    const { data, error } = await supabase.rpc('create_admin_profile', {
-      p_user_id: profileData.user_id,
-      p_first_name: profileData.first_name,
-      p_last_name: profileData.last_name,
-      p_email: profileData.email,
-      p_phone_number: profileData.phone_number || null,
-      p_role: profileData.role,
-      p_permissions: profileData.permissions
-    });
-
-    if (error) throw error;
-    return { data, error: null };
-  } catch (error) {
-    console.error('Error creating admin profile:', error);
-    
-    // Fallback to direct SQL query
-    try {
-      const { data, error: sqlError } = await supabase
-        .from('admin_profiles' as any)
-        .insert(profileData)
-        .select()
-        .single();
-
-      if (sqlError) throw sqlError;
-      return { data, error: null };
-    } catch (fallbackError) {
-      return { data: null, error: fallbackError as PostgrestError };
-    }
-  }
-}
-
-/**
- * Get admin profile by user ID using raw SQL
- */
-export async function getAdminProfileByUserId(userId: string) {
-  try {
-    const { data, error } = await supabase
-      .from('admin_profiles' as any)
-      .select('*')
-      .eq('user_id', userId)
-      .single();
-
-    if (error) throw error;
-    return { data, error: null };
-  } catch (error) {
-    console.error('Error getting admin profile:', error);
-    return { data: null, error: error as PostgrestError };
-  }
-}
-
-/**
- * Get dashboard statistics using individual queries
- */
-export async function getDashboardStats(): Promise<{ data: DashboardStats | null; error: PostgrestError | null }> {
-  try {
-    // Get pending nurse profiles
-    const { count: pendingNurses, error: nurseError } = await supabase
-      .from('nurse_profiles')
-      .select('*', { count: 'exact', head: true })
-      .eq('onboarding_completed', false);
-
-    if (nurseError) throw nurseError;
-
-    // Get pending client profiles
-    const { count: pendingClients, error: clientError } = await supabase
-      .from('client_profiles')
-      .select('*', { count: 'exact', head: true })
-      .eq('onboarding_completed', false);
-
-    if (clientError) throw clientError;
-
-    // Get new applications
-    const { count: newApplications, error: appError } = await supabase
-      .from('applications')
-      .select('*', { count: 'exact', head: true })
-      .eq('status', 'new');
-
-    if (appError) throw appError;
-
-    // Get pending timecards
-    const { count: pendingTimecards, error: timecardError } = await supabase
-      .from('timecards')
-      .select('*', { count: 'exact', head: true })
-      .eq('status', 'Submitted');
-
-    if (timecardError) throw timecardError;
-
-    // Get open jobs
-    const { count: openJobs, error: jobError } = await supabase
-      .from('job_postings')
-      .select('*', { count: 'exact', head: true })
-      .eq('status', 'open');
-
-    if (jobError) throw jobError;
-
-    // Get pending verifications
-    const { count: pendingVerifications, error: verificationError } = await supabase
-      .from('nurse_licenses')
-      .select('*', { count: 'exact', head: true })
-      .eq('verification_status', 'pending');
-
-    if (verificationError) throw verificationError;
-
-    const stats: DashboardStats = {
-      pending_nurse_profiles: pendingNurses || 0,
-      pending_client_profiles: pendingClients || 0,
-      new_applications: newApplications || 0,
-      pending_timecards: pendingTimecards || 0,
-      open_jobs: openJobs || 0,
-      pending_verifications: pendingVerifications || 0
-    };
-
-    return { data: stats, error: null };
-  } catch (error) {
-    console.error('Error getting dashboard stats:', error);
-    return { data: null, error: error as PostgrestError };
-  }
-}
-
-/**
- * Get all users with pagination and filtering - Enhanced version
- */
-export async function getAllUsers(
-  userType?: 'nurse' | 'client' | 'admin',
-  limit: number = 20,
-  offset: number = 0,
-  searchTerm?: string
-) {
-  try {
-    // First get the auth users to get email and other auth data
-    const { data: authUsers, error: authError } = await adminAuthClient.listUsers({
-      page: Math.floor(offset / limit) + 1,
-      perPage: limit
-    });
-
-    if (authError) throw authError;
-
-    if (!authUsers?.users || authUsers.users.length === 0) {
-      return { data: [], count: 0, error: null };
-    }
-
-    // Get user metadata for each user
-    const userIds = authUsers.users.map(user => user.id);
-    const { data: userMetadata, error: metadataError } = await supabase
-      .from('user_metadata')
-      .select('*')
-      .in('user_id', userIds);
-
-    if (metadataError) throw metadataError;
-
-    // Create a map of user metadata
-    const metadataMap = (userMetadata || []).reduce((acc, meta) => {
-      acc[meta.user_id] = meta;
-      return acc;
-    }, {} as Record<string, any>);
-
-    // Get detailed profile information for each user
-    const enrichedUsers = await Promise.all(
-      authUsers.users.map(async (authUser) => {
-        const metadata = metadataMap[authUser.id];
-        if (!metadata) return null;
-
-        // Filter by user type if specified
-        if (userType && metadata.user_type !== userType) return null;
-
-        let profileData: any = {
-          id: authUser.id,
-          first_name: '',
-          last_name: '',
-          phone_number: '',
-          onboarding_completed: false,
-          onboarding_completion_percentage: 0
-        };
-
-        if (metadata.user_type === 'nurse') {
-          // Get nurse profile
-          const { data: nurseProfile } = await supabase
-            .from('nurse_profiles')
-            .select('*')
-            .eq('user_id', authUser.id)
-            .single();
-
-          if (nurseProfile) {
-            profileData = { ...profileData, ...nurseProfile };
-
-            // Get license information
-            const { data: licenseInfo } = await supabase
-              .from('nurse_licenses')
-              .select('*')
-              .eq('nurse_id', nurseProfile.id)
-              .single();
-
-            if (licenseInfo) {
-              profileData.license_info = licenseInfo;
-            }
-
-            // Get qualifications for specializations
-            const { data: qualifications } = await supabase
-              .from('nurse_qualifications')
-              .select('specializations, years_experience')
-              .eq('nurse_id', nurseProfile.id)
-              .single();
-
-            if (qualifications) {
-              profileData.specializations = qualifications.specializations;
-              profileData.years_experience = qualifications.years_experience;
-            }
-          }
-        } else if (metadata.user_type === 'client') {
-          // Get client profile
-          const { data: clientProfile } = await supabase
-            .from('client_profiles')
-            .select('*')
-            .eq('user_id', authUser.id)
-            .single();
-
-          if (clientProfile) {
-            profileData = { ...profileData, ...clientProfile };
-
-            // Get care needs
-            const { data: careNeeds } = await supabase
-              .from('care_needs')
-              .select('*')
-              .eq('client_id', clientProfile.id)
-              .single();
-
-            if (careNeeds) {
-              profileData.care_needs = careNeeds;
-            }
-
-            // Get care location
-            const { data: careLocation } = await supabase
-              .from('care_locations')
-              .select('*')
-              .eq('client_id', clientProfile.id)
-              .single();
-
-            if (careLocation) {
-              profileData.care_location = careLocation;
-            }
-          }
-        } else if (metadata.user_type === 'admin') {
-          // Get admin profile
-          try {
-            const { data: adminProfile } = await supabase
-              .from('admin_profiles' as any)
-              .select('*')
-              .eq('user_id', authUser.id)
-              .single();
-
-            if (adminProfile) {
-              profileData = { ...profileData, ...adminProfile };
-            }
-          } catch (error) {
-            // Admin profile might not exist, use auth data
-            profileData.first_name = authUser.user_metadata?.first_name || '';
-            profileData.last_name = authUser.user_metadata?.last_name || '';
-          }
-        }
-
-        // Apply search filter
-        if (searchTerm) {
-          const searchLower = searchTerm.toLowerCase();
-          const fullName = `${profileData.first_name} ${profileData.last_name}`.toLowerCase();
-          const email = authUser.email?.toLowerCase() || '';
-          const phone = profileData.phone_number?.toLowerCase() || '';
-          
-          if (!fullName.includes(searchLower) && 
-              !email.includes(searchLower) && 
-              !phone.includes(searchLower)) {
-            return null;
-          }
-        }
-
-        return {
-          user_id: authUser.id,
-          email: authUser.email,
-          user_type: metadata.user_type,
-          account_status: metadata.account_status,
-          created_at: authUser.created_at,
-          last_login: authUser.last_sign_in_at,
-          profile_data: profileData
-        } as AdminUser;
-      })
-    );
-
-    // Filter out null results and return
-    const validUsers = enrichedUsers.filter(user => user !== null) as AdminUser[];
-    
-    return { 
-      data: validUsers, 
-      count: validUsers.length, 
-      error: null 
-    };
-  } catch (error) {
-    console.error('Error getting all users:', error);
-    return { data: null, count: null, error: error as PostgrestError };
-  }
-}
-
-
-/**
- * Get detailed user information by ID
- */
-export async function getUserDetails(userId: string) {
-  try {
-    // Get auth user
-    const { data: authUser, error: authError } = await supabase.auth.admin.getUserById(userId);
-    if (authError) throw authError;
-
-    // Get user metadata
-    const { data: metadata, error: metadataError } = await supabase
-      .from('user_metadata')
-      .select('*')
-      .eq('user_id', userId)
-      .single();
-
-    if (metadataError) throw metadataError;
-
-    let detailedProfile: any = {};
-
-    if (metadata.user_type === 'nurse') {
-      // Get comprehensive nurse data
-      const { data: nurseProfile } = await supabase
-        .from('nurse_profiles')
-        .select('*')
-        .eq('user_id', userId)
-        .single();
-
-      if (nurseProfile) {
-        detailedProfile.profile = nurseProfile;
-
-        // Get all licenses
-        const { data: licenses } = await supabase
-          .from('nurse_licenses')
-          .select('*')
-          .eq('nurse_id', nurseProfile.id);
-
-        // Get all certifications
-        const { data: certifications } = await supabase
-          .from('nurse_certifications')
-          .select('*')
-          .eq('nurse_id', nurseProfile.id);
-
-        // Get qualifications
-        const { data: qualifications } = await supabase
-          .from('nurse_qualifications')
-          .select('*')
-          .eq('nurse_id', nurseProfile.id)
-          .single();
-
-        // Get preferences
-        const { data: preferences } = await supabase
-          .from('nurse_preferences')
-          .select('*')
-          .eq('nurse_id', nurseProfile.id)
-          .single();
-
-        // Get application history
-        const { data: applications } = await supabase
-          .from('applications')
-          .select(`
-            *,
-            job_postings (
-              job_code,
-              care_type,
-              status
-            )
-          `)
-          .eq('nurse_id', nurseProfile.id);
-
-        detailedProfile.licenses = licenses || [];
-        detailedProfile.certifications = certifications || [];
-        detailedProfile.qualifications = qualifications;
-        detailedProfile.preferences = preferences;
-        detailedProfile.applications = applications || [];
-      }
-    } else if (metadata.user_type === 'client') {
-      // Get comprehensive client data
-      const { data: clientProfile } = await supabase
-        .from('client_profiles')
-        .select('*')
-        .eq('user_id', userId)
-        .single();
-
-      if (clientProfile) {
-        detailedProfile.profile = clientProfile;
-
-        // Get care recipients
-        const { data: careRecipients } = await supabase
-          .from('care_recipients')
-          .select('*')
-          .eq('client_id', clientProfile.id);
-
-        // Get care needs
-        const { data: careNeeds } = await supabase
-          .from('care_needs')
-          .select('*')
-          .eq('client_id', clientProfile.id)
-          .single();
-
-        // Get care locations
-        const { data: careLocations } = await supabase
-          .from('care_locations')
-          .select('*')
-          .eq('client_id', clientProfile.id);
-
-        // Get job postings
-        const { data: jobPostings } = await supabase
-          .from('job_postings')
-          .select(`
-            *,
-            applications (
-              id,
-              status,
-              nurse_profiles (
-                first_name,
-                last_name
-              )
-            )
-          `)
-          .eq('client_id', clientProfile.id);
-
-        detailedProfile.careRecipients = careRecipients || [];
-        detailedProfile.careNeeds = careNeeds;
-        detailedProfile.careLocations = careLocations || [];
-        detailedProfile.jobPostings = jobPostings || [];
-      }
-    }
-
-    return {
-      data: {
-        authUser: authUser.user,
-        metadata,
-        ...detailedProfile
-      },
-      error: null
-    };
-  } catch (error) {
-    console.error('Error getting user details:', error);
-    return { data: null, error: error as PostgrestError };
-  }
-}
-
-/**
- * Update user account status
- */
-export async function updateUserAccountStatus(userId: string, status: 'active' | 'suspended' | 'deactivated' | 'dormant') {
-  try {
-    const { data, error } = await supabase
-      .from('user_metadata')
-      .update({ account_status: status })
-      .eq('user_id', userId)
->>>>>>> 1a467a4b
-      .select()
-      .single();
-
-    if (error) throw error;
-    return { data, error: null };
-  } catch (error) {
-<<<<<<< HEAD
-    console.error('Error creating admin task:', error);
-=======
-    console.error('Error updating user account status:', error);
->>>>>>> 1a467a4b
-    return { data: null, error: error as PostgrestError };
-  }
-}
-
-/**
-<<<<<<< HEAD
- * Get admin tasks
- */
-export async function getAdminTasks(
-  status?: 'pending' | 'in_progress' | 'completed',
-=======
- * Get pending license verifications
- */
-export async function getPendingLicenseVerifications(
->>>>>>> 1a467a4b
-  limit: number = 20,
-  offset: number = 0
-) {
-  try {
-<<<<<<< HEAD
-    let query = supabase
-      .from('admin_tasks')
-      .select('*')
-      .range(offset, offset + limit - 1)
-      .order('created_at', { ascending: false });
-
-    if (status) {
-      query = query.eq('status', status);
-    }
-
-    const { data, error, count } = await query;
-
-    if (error) throw error;
-    return { data: data || [], count, error: null };
-  } catch (error) {
-    console.error('Error getting admin tasks:', error);
-=======
-    const { data: licenses, error: licenseError, count } = await supabase
-      .from('nurse_licenses')
-      .select('*', { count: 'exact' })
-      .eq('verification_status', 'pending')
-      .range(offset, offset + limit - 1)
-      .order('created_at', { ascending: true });
-
-    if (licenseError) throw licenseError;
-
-    if (!licenses || licenses.length === 0) {
-      return { data: [], count: 0, error: null };
-    }
-
-    // Get nurse profile data for each license
-    const enrichedLicenses = await Promise.all(
-      licenses.map(async (license) => {
-        const { data: nurseProfile } = await supabase
-          .from('nurse_profiles')
-          .select('id, first_name, last_name, phone_number')
-          .eq('id', license.nurse_id)
-          .single();
-
-        return {
-          ...license,
-          nurse_profiles: nurseProfile
-        };
-      })
-    );
-
-    return { data: enrichedLicenses, count, error: null };
-  } catch (error) {
-    console.error('Error getting pending license verifications:', error);
->>>>>>> 1a467a4b
-    return { data: null, count: null, error: error as PostgrestError };
-  }
-}
-
-/**
-<<<<<<< HEAD
- * Update admin task
- */
-export async function updateAdminTask(
-  taskId: string, 
-  updates: Partial<AdminTask>
-) {
-  try {
-    const { data, error } = await supabase
-      .from('admin_tasks')
-      .update({
-        ...updates,
-        updated_at: new Date().toISOString()
-      })
-      .eq('id', taskId)
-=======
- * Update license verification status
- */
-export async function updateLicenseVerificationStatus(
-  licenseId: string, 
-  status: 'verified' | 'failed',
-  notes?: string
-) {
-  try {
-    const { data, error } = await supabase
-      .from('nurse_licenses')
-      .update({
-        verification_status: status,
-        updated_at: new Date().toISOString()
-      })
-      .eq('id', licenseId)
->>>>>>> 1a467a4b
-      .select()
-      .single();
-
-    if (error) throw error;
-    return { data, error: null };
-  } catch (error) {
-<<<<<<< HEAD
-    console.error('Error updating admin task:', error);
-=======
-    console.error('Error updating license verification status:', error);
-    return { data: null, error: error as PostgrestError };
-  }
-}
-
-/**
- * Get job postings for admin review
- */
-export async function getJobPostingsForReview(
-  status?: 'open' | 'filled' | 'expired',
-  limit: number = 20,
-  offset: number = 0
-) {
-  try {
-    let query = supabase
-      .from('job_postings')
-      .select('*', { count: 'exact' });
-
-    if (status) {
-      query = query.eq('status', status);
-    }
-
-    const { data: jobs, error: jobError, count } = await query
-      .range(offset, offset + limit - 1)
-      .order('created_at', { ascending: false });
-
-    if (jobError) throw jobError;
-
-    if (!jobs || jobs.length === 0) {
-      return { data: [], count: 0, error: null };
-    }
-
-    // Get client profile and applications for each job
-    const enrichedJobs = await Promise.all(
-      jobs.map(async (job) => {
-        const { data: clientProfile } = await supabase
-          .from('client_profiles')
-          .select('id, first_name, last_name, client_type')
-          .eq('id', job.client_id)
-          .single();
-
-        const { data: applications } = await supabase
-          .from('applications')
-          .select('id, status, created_at')
-          .eq('job_id', job.id);
-
-        return {
-          ...job,
-          client_profiles: clientProfile,
-          applications: applications || []
-        };
-      })
-    );
-
-    return { data: enrichedJobs, count, error: null };
-  } catch (error) {
-    console.error('Error getting job postings for review:', error);
-    return { data: null, count: null, error: error as PostgrestError };
-  }
-}
-
-/**
- * Get timecards for admin review/dispute resolution
- */
-export async function getTimecardsForAdmin(
-  status?: 'Submitted' | 'Approved' | 'Rejected' | 'Paid',
-  limit: number = 20,
-  offset: number = 0
-) {
-  try {
-    let query = supabase
-      .from('timecards')
-      .select('*', { count: 'exact' });
-
-    if (status) {
-      query = query.eq('status', status);
-    }
-
-    const { data: timecards, error: timecardError, count } = await query
-      .range(offset, offset + limit - 1)
-      .order('created_at', { ascending: false });
-
-    if (timecardError) throw timecardError;
-
-    if (!timecards || timecards.length === 0) {
-      return { data: [], count: 0, error: null };
-    }
-
-    // Get nurse and client profiles for each timecard
-    const enrichedTimecards = await Promise.all(
-      timecards.map(async (timecard) => {
-        const { data: nurseProfile } = await supabase
-          .from('nurse_profiles')
-          .select('id, first_name, last_name')
-          .eq('id', timecard.nurse_id)
-          .single();
-
-        const { data: clientProfile } = await supabase
-          .from('client_profiles')
-          .select('id, first_name, last_name')
-          .eq('id', timecard.client_id)
-          .single();
-
-        return {
-          ...timecard,
-          nurse_profiles: nurseProfile,
-          client_profiles: clientProfile
-        };
-      })
-    );
-
-    return { data: enrichedTimecards, count, error: null };
-  } catch (error) {
-    console.error('Error getting timecards for admin:', error);
-    return { data: null, count: null, error: error as PostgrestError };
-  }
-}
-
-/**
- * Check if user is admin
- */
-export async function checkAdminStatus(userId: string) {
-  try {
-    const { data, error } = await supabase
-      .from('user_metadata')
-      .select('user_type')
-      .eq('user_id', userId)
-      .eq('user_type', 'admin')
-      .single();
-
-    if (error && error.code !== 'PGRST116') throw error; // PGRST116 is "not found"
-    return { isAdmin: !!data, error: null };
-  } catch (error) {
-    console.error('Error checking admin status:', error);
-    return { isAdmin: false, error: error as PostgrestError };
-  }
-}
-
-/**
- * Get system metrics for admin dashboard
- */
-export async function getSystemMetrics() {
-  try {
-    // Get user registrations by month
-    const { data: registrationData, error: regError } = await supabase
-      .from('nurse_profiles')
-      .select('created_at');
-
-    if (regError) throw regError;
-
-    // Get applications by status
-    const { data: applicationData, error: appError } = await supabase
-      .from('applications')
-      .select('status, created_at');
-
-    if (appError) throw appError;
-
-    // Get timecard statistics
-    const { data: timecardData, error: timeError } = await supabase
-      .from('timecards')
-      .select('status, total_hours, created_at');
-
-    if (timeError) throw timeError;
-
-    // Process data for charts/metrics
-    const metrics = {
-      userRegistrations: registrationData?.length || 0,
-      applicationStats: applicationData || [],
-      timecardStats: timecardData || [],
-      totalHours: timecardData?.reduce((sum, tc) => sum + tc.total_hours, 0) || 0
-    };
-
-    return { data: metrics, error: null };
-  } catch (error) {
-    console.error('Error getting system metrics:', error);
->>>>>>> 1a467a4b
-    return { data: null, error: error as PostgrestError };
-  }
 }