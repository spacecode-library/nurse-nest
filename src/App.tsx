--- conflicted
+++ resolved
@@ -55,15 +55,6 @@
 
 // Admin Pages
 import EnhancedAdminPortal from "./components/admin/EnhancedAdminPortal";
-<<<<<<< HEAD
-import NurseDashboard from "./components/dashboard/NurseDashboard";
-import DashboardRouter from "./components/DashboardRouter";
-import ClientDashboard from "./components/dashboard/ClientDashboard";
-import PendingApprovalPage from "./components/PendingApprovalPage";
-import { BackgroundCheckPage } from './pages/BackgroundCheckPage';
-import NurseBackgroundCheckPage from './pages/NurseBackgroundCheckPage';
-=======
->>>>>>> 77e8753c
 
 // Nurse Resource Pages
 import NurseApplication from "./pages/NurseApplication";
@@ -75,6 +66,9 @@
 import EinApplications from "./pages/EinApplications";
 import NightNurseGuide from "./pages/NightNurseGuide";
 import BusinessBankAccountForNurses from "./pages/business-bank-account-for-nurses";
+import AdminPortal from "./components/AdminPortal";
+import NurseBackgroundCheckPage from "./pages/NurseBackgroundCheckPage";
+import { BackgroundCheckPage } from "./pages/BackgroundCheckPage";
 
 export default function App() {
   return (
@@ -83,11 +77,7 @@
         <AuthProvider>
           <BrowserRouter>
             <Routes>
-<<<<<<< HEAD
               {/* Main Pages */}
-=======
-              {/* Core Routes */}
->>>>>>> 77e8753c
               <Route path="/" element={<Index />} />
               <Route path="/apply" element={<Apply />} />
               
@@ -104,13 +94,6 @@
               <Route path="/privacy" element={<Privacy />} />
               <Route path="/disclaimer" element={<Disclaimer />} />
               
-<<<<<<< HEAD
-              {/* Blog Routes */}
-              <Route path="/blog" element={<Blog />} />
-              <Route path="/blog/:postId" element={<BlogPost />} />
-              
-              {/* Tools and Calculators */}
-=======
               {/* Care Service Routes */}
               <Route path="/post-surgical-care" element={<PostSurgicalCare />} />
               
@@ -134,12 +117,10 @@
               <Route path="/payment-success" element={<PaymentSuccess />} />
               
               {/* Calculator Routes */}
->>>>>>> 77e8753c
               <Route path="/salary-calculator" element={<SalaryCalculator />} />
               <Route path="/pre-result" element={<PreResult />} />
               <Route path="/salary-result" element={<SalaryResult />} />
               
-<<<<<<< HEAD
               {/* Application and Vetting */}
               <Route path="/vetting-options" element={<VettingOptions />} />
               <Route path="/nurse-application" element={<NurseApplication />} />
@@ -155,15 +136,12 @@
               <Route path="/onboarding/nurse" element={<NurseOnboarding />} />
               <Route path="/client-onboarding" element={<ClientOnboarding />} />
               
-=======
->>>>>>> 77e8753c
               {/* Dashboard Routes */}
               <Route path="/dashboard" element={<DashboardRouter />} />
               <Route path="/dashboard/nurse" element={<NurseDashboard />} />
               <Route path="/dashboard/client" element={<ClientDashboard />} />
               <Route path="/dashboard/*" element={<DashboardRouter />} />
               
-<<<<<<< HEAD
               {/* Admin Routes */}
               <Route path="/admin" element={<AdminPortal />} />
               <Route path="/admin/enhanced" element={<EnhancedAdminPortal />} />
@@ -186,8 +164,6 @@
               {/* Approval and Status Pages */}
               <Route path="/pending-approval" element={<PendingApprovalPage />} />
               
-              {/* Catch All - Must be last */}
-=======
               {/* Onboarding Routes */}
               <Route path="/vetting-options" element={<VettingOptions />} />
               <Route path="/onboarding/nurse" element={<NurseOnboarding />} />
@@ -207,7 +183,6 @@
               <Route path="/business-bank-account-for-nurses" element={<BusinessBankAccountForNurses />} />
               
               {/* 404 Route */}
->>>>>>> 77e8753c
               <Route path="*" element={<NotFound />} />
             </Routes>
             <Toaster />
